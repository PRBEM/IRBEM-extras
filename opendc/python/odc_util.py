--- conflicted
+++ resolved
@@ -137,14 +137,8 @@
     angles in radians
     """
     
-<<<<<<< HEAD
     if not np.isscalar(alpha0):
         return np.vectorize(dipole_mirror_latitude)(alpha0,units=units)
-=======
-    if np.isscalar(alpha0):
-        alpha0 = np.array([alpha0])
-        return dipole_mirror_latitude(alpha0,units=units)[0]
->>>>>>> 3b7777c8
     
     if units.lower().startswith('d'):
         torad = np.pi/180
